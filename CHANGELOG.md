# Changelog

## uefi - [Unreleased]

### Added

- Added `FileHandle::into_directory` and `FileHandle::into_regular_file`.
- Added `TimeParams`, `Time::invalid`, and `Time::is_invalid`.
- Added `RuntimeServices::query_variable_info` and `VariableStorageInfo`.
- Added `DevicePathToText` and `DevicePathFromText`.
- Added `LoadedImage::file_path`
- Implemented `TryFrom<Vec<u16>> for CString16`.
- Added `UnalignedCStr16`.
- Added `FilePathMediaDevicePath`.
- Added `DevicePath::as_acpi_device_path` and
  `DevicePath::as_file_path_media_device_path`.
<<<<<<< HEAD
- Included `cstr8` and `cstr16` macros from uefi-macros in the prelude.
=======
- Added `DevicePathInstance`, `DevicePathNode`, and `FfiDevicePath`.
>>>>>>> 16f7f184

### Changed

- `Time::new` now takes a single `TimeParams` argument so that date and
  time fields can be explicitly named at the call site.
- The file info types now derive `PartialEq` and `Eq`.
- The `FileAttributes` type is now `repr(transparent)`.
- `DevicePath` is now a DST that represents an entire device path. The
  `DevicePathInstance` and `DevicePathNode` provide views of path
  instances and nodes, respectively.

### Fixed

- Fixed undefined behavior in `proto::media::file::File::get_boxed_info`.

## uefi-macros - [Unreleased]

### Added

- Added `cstr8` and `cstr16` macros.

## uefi-services - [Unreleased]

## uefi - 0.15.2

### Added

- Added `PartialEq` impls for `CStr16 == CStr16`, `&CStr16 == CString`,
  and `CString == &CStr16`.
- Added `Display` impl for `CString16`.
- Added `Handle::from_ptr` and `SystemTable<View>::from_ptr`, which are
  `unsafe` methods for initializing from a raw pointer.
- Added `CStr16::as_slice_with_nul` to provide immutable access to the
  underlying slice.
- Added `LoadedImage::load_options_as_bytes` and
  `LoadedImage::load_options_as_cstr16`.
- Added `Align::offset_up_to_alignment`, `Align::round_up_to_alignment`,
  and `Align::align_buf`.
- Added `BootServices::connect_controller` and
  `BootServices::disconnect_controller`.
- Added `BootServices::load_image` and `LoadImageSource`. Together these
  replace `BootServices::load_image_from_buffer` and also allow an image
  to be loaded via the `SimpleFileSystem` protocol.
- Added `Rng` protocol.
- Added `GptPartitionAttributes` struct and associated constants.
- Added `Output::output_string_lossy`.
- Added `ResultExt::handle_warning`.

### Changed

- Updated to the 2021 edition.
- `File::open` now takes the filename as `&CStr16` instead of `&str`,
  avoiding an implicit string conversion.
- `FileInfo::new`, `FileSystemInfo::new`, and
  `FileSystemVolumeLabel::new` now take their `name` parameter as
  `&CStr16` instead of `&str`, avoiding an implicit string
  conversion. Additionally, an unaligned storage buffer is now allowed
  as long as it is big enough to provide an aligned subslice.
- `LoadImage::set_load_options` now takes a `u8` pointer instead of
  `Char16`.
- The `Error` type is now public.
- The type of `GptPartitionEntry.attributes` is now
  `GptPartitionAttributes`.
- The `uefi::Result` type now treats UEFI warnings as errors by
  default. The `uefi::Result::Ok` variant no longer contains a
  `Completion`, so the type behaves more like a regular Rust `Result`
  type.

### Removed

- Removed `CStr16::as_string` method. Use
  [`ToString`](https://doc.rust-lang.org/alloc/string/trait.ToString.html)
  instead.
- Removed `FileInfoCreationError::InvalidChar`. This error type is no
  longer needed due to the removal of implicit string conversions in
  file info types.
- Removed `LoadedImage::load_options`, use
  `LoadedImage::load_options_as_bytes` or
  `LoadedImage::load_options_as_cstr16` instead.
- Removed `NamedFileProtocolInfo`, `FileInfoHeader`,
  `FileSystemInfoHeader`, and `FileSystemVolumeLabelHeader`. Use
  `FileInfo`, `FileSystemInfo`, and `FileSystemVolumeLabel` instead.
- Removed `BootServices::load_image_from_buffer`. Use
  `BootServices::load_image` instead.
- Removed `Completion` type. Warnings are now treated as errors.
- Removed many `ResultExt` methods, for most of them the standard
  `Result` methods can be used instead. Use `unwrap` instead of
  `unwrap_success`, `expect` instead of `expect_success`, `expect_err`
  instead of `expect_error`, and `map` instead of `map_inner`. The
  `log_warning` method has also been removed, use the new
  `ResultExt::handle_warning` method instead.

### Fixed

- Fixed compilation with Rust 1.60 by no longer enabling the
  `vec_spare_capacity` feature, which has been stabilized.
- Fixed the header size calculated by `FileInfo::new` and
  `FileSystemInfo::new`.
- Fixed incorrect alignment of the volume label field in
  `FileSystemInfo`. This caused the beginning of the string to be
  truncated and could result in out-of-bounds reads.
- Fixed size check for file info types so that alignment padding is
  taken into account. This fixes potential out-of-bounds writes.

## uefi-macros - 0.6.1

### Changed

- Updated to the 2021 edition.

## uefi-services - 0.12.1

### Changed

- Updated to the 2021 edition.<|MERGE_RESOLUTION|>--- conflicted
+++ resolved
@@ -14,11 +14,8 @@
 - Added `FilePathMediaDevicePath`.
 - Added `DevicePath::as_acpi_device_path` and
   `DevicePath::as_file_path_media_device_path`.
-<<<<<<< HEAD
 - Included `cstr8` and `cstr16` macros from uefi-macros in the prelude.
-=======
 - Added `DevicePathInstance`, `DevicePathNode`, and `FfiDevicePath`.
->>>>>>> 16f7f184
 
 ### Changed
 
